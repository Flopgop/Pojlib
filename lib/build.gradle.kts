plugins {
    // Apply the java-library plugin for API and implementation separation.
    `java-library`
}

<<<<<<< HEAD
repositories {
    // Use Maven Central for resolving dependencies.
    mavenCentral()
}

dependencies {
    // Use JUnit Jupiter for testing.
    testImplementation("org.junit.jupiter:junit-jupiter:5.9.1")
=======
android {
    compileSdkVersion = "android-31"
    defaultConfig {
        minSdkVersion(28)
    }
>>>>>>> a7ac4c2b

    // This dependency is exported to consumers, that is to say found on their compile classpath.
    api("org.apache.commons:commons-math3:3.6.1")

    // This dependency is used internally, and not exposed to consumers on their own compile classpath.
    implementation("com.google.guava:guava:31.0.1-jre")
}

dependencies {
    implementation("org.jetbrains:annotations:20.1.0")
    implementation("com.google.code.gson:gson:2.9.1")
    implementation("org.json:json:20220924")
    implementation("commons-io:commons-io:2.11.0")
    implementation("commons-codec:commons-codec:1.15")
<<<<<<< HEAD
}

tasks.named<Test>("test") {
    // Use JUnit Platform for unit tests.
    useJUnitPlatform()
=======
    implementation("androidx.legacy:legacy-support-v4:1.0.0")
    implementation("androidx.preference:preference:1.1.1")
    implementation("androidx.appcompat:appcompat:1.4.0")
    implementation("androidx.legacy:legacy-preference-v14:1.0.0")
    implementation("com.google.android.material:material:1.4.0")
    implementation("androidx.annotation:annotation:1.3.0")
    implementation("androidx.browser:browser:1.4.0")

    implementation("androidx.constraintlayout:constraintlayout:2.1.2")
>>>>>>> a7ac4c2b
}<|MERGE_RESOLUTION|>--- conflicted
+++ resolved
@@ -1,24 +1,22 @@
 plugins {
-    // Apply the java-library plugin for API and implementation separation.
-    `java-library`
+    id("com.android.library")
+    id("org.jetbrains.kotlin.android")
 }
 
-<<<<<<< HEAD
 repositories {
     // Use Maven Central for resolving dependencies.
     mavenCentral()
 }
 
-dependencies {
-    // Use JUnit Jupiter for testing.
-    testImplementation("org.junit.jupiter:junit-jupiter:5.9.1")
-=======
 android {
     compileSdkVersion = "android-31"
     defaultConfig {
         minSdkVersion(28)
     }
->>>>>>> a7ac4c2b
+
+dependencies {
+    // Use JUnit Jupiter for testing.
+    testImplementation("org.junit.jupiter:junit-jupiter:5.9.1")
 
     // This dependency is exported to consumers, that is to say found on their compile classpath.
     api("org.apache.commons:commons-math3:3.6.1")
@@ -33,13 +31,6 @@
     implementation("org.json:json:20220924")
     implementation("commons-io:commons-io:2.11.0")
     implementation("commons-codec:commons-codec:1.15")
-<<<<<<< HEAD
-}
-
-tasks.named<Test>("test") {
-    // Use JUnit Platform for unit tests.
-    useJUnitPlatform()
-=======
     implementation("androidx.legacy:legacy-support-v4:1.0.0")
     implementation("androidx.preference:preference:1.1.1")
     implementation("androidx.appcompat:appcompat:1.4.0")
@@ -49,5 +40,9 @@
     implementation("androidx.browser:browser:1.4.0")
 
     implementation("androidx.constraintlayout:constraintlayout:2.1.2")
->>>>>>> a7ac4c2b
+}
+
+tasks.named<Test>("test") {
+    // Use JUnit Platform for unit tests.
+    useJUnitPlatform()
 }